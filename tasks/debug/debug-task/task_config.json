{
<<<<<<< HEAD
    "needed_mcp_servers": ["filesystem", "terminal","playwright","googlesearch"],
    "needed_local_tools": ["python_execute"],
=======
    "needed_mcp_servers": ["pdf-tools","terminal"],
    "needed_local_tools": [],
>>>>>>> b069b816
    "meta": {}
}<|MERGE_RESOLUTION|>--- conflicted
+++ resolved
@@ -1,10 +1,5 @@
 {
-<<<<<<< HEAD
-    "needed_mcp_servers": ["filesystem", "terminal","playwright","googlesearch"],
-    "needed_local_tools": ["python_execute"],
-=======
     "needed_mcp_servers": ["pdf-tools","terminal"],
     "needed_local_tools": [],
->>>>>>> b069b816
     "meta": {}
 }