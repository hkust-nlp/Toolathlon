--- conflicted
+++ resolved
@@ -1,10 +1,5 @@
 {
-<<<<<<< HEAD
-    "needed_mcp_servers": ["canvas"],
-    "needed_local_tools": ["handle_overlong_tool_outputs"],
-=======
     "needed_mcp_servers": ["youtube","emails","google_sheet"],
     "needed_local_tools": [],
->>>>>>> d945d001
     "meta": {}
 }