--- conflicted
+++ resolved
@@ -1,17 +1,5 @@
 {
-<<<<<<< HEAD
-    "needed_mcp_servers": [
-        "wandb",
-        "filesystem",
-        "terminal"
-    ],
-    "needed_local_tools": [
-        "claim_done",
-        "handle_overlong_tool_outputs"
-    ],
-=======
     "needed_mcp_servers": ["wandb", "filesystem", "terminal", "excel"],
     "needed_local_tools": ["claim_done"],
->>>>>>> fef2597a
     "meta": {}
 }