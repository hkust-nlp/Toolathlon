{
<<<<<<< HEAD
    "needed_mcp_servers": [
        "filesystem",
        "google_map",
        "excel"
    ],
    "needed_local_tools": [
        "claim_done",
        "handle_overlong_tool_outputs"
    ],
    "meta": {}
}
=======
    "needed_mcp_servers": ["filesystem", "google_map", "excel", "playwright_with_chunk"],
    "needed_local_tools": ["claim_done"],
    "meta": {
    }
} 
>>>>>>> c6498d42
<|MERGE_RESOLUTION|>--- conflicted
+++ resolved
@@ -1,20 +1,6 @@
 {
-<<<<<<< HEAD
-    "needed_mcp_servers": [
-        "filesystem",
-        "google_map",
-        "excel"
-    ],
-    "needed_local_tools": [
-        "claim_done",
-        "handle_overlong_tool_outputs"
-    ],
-    "meta": {}
-}
-=======
     "needed_mcp_servers": ["filesystem", "google_map", "excel", "playwright_with_chunk"],
-    "needed_local_tools": ["claim_done"],
+    "needed_local_tools": ["claim_done", "handle_overlong_tool_outputs"],
     "meta": {
     }
-} 
->>>>>>> c6498d42
+} 