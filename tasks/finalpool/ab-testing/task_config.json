{
    "needed_mcp_servers": ["google-cloud", "filesystem"],
<<<<<<< HEAD
    "needed_local_tools": ["claim_done","handle_overlong_tool_outputs"],
=======
    "needed_local_tools": ["claim_done","python_execute"],
>>>>>>> 56d5997c
    "meta": {}
}<|MERGE_RESOLUTION|>--- conflicted
+++ resolved
@@ -1,9 +1,5 @@
 {
     "needed_mcp_servers": ["google-cloud", "filesystem"],
-<<<<<<< HEAD
-    "needed_local_tools": ["claim_done","handle_overlong_tool_outputs"],
-=======
-    "needed_local_tools": ["claim_done","python_execute"],
->>>>>>> 56d5997c
+    "needed_local_tools": ["claim_done","python_execute", "handle_overlong_tool_outputs"],
     "meta": {}
 }