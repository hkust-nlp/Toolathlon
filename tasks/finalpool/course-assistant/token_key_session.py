from addict import Dict
import os
# I am gradually modifying the tokens to the pseudo account in this project
all_token_key_session = Dict(
<<<<<<< HEAD
    # added, use mcp0606 account!
    leetcode_session = "eyJ0eXAiOiJKV1QiLCJhbGciOiJIUzI1NiJ9.eyJhY2NvdW50X3ZlcmlmaWVkX2VtYWlsIjpudWxsLCJfYXV0aF91c2VyX2lkIjoiMTc5NDI4NjMiLCJfYXV0aF91c2VyX2JhY2tlbmQiOiJhbGxhdXRoLmFjY291bnQuYXV0aF9iYWNrZW5kcy5BdXRoZW50aWNhdGlvbkJhY2tlbmQiLCJfYXV0aF91c2VyX2hhc2giOiI0ZmIzZjdiMmI5YjRhM2FhMGFmZTgxMmQzNjFiOTIyMzk1MTM2M2MzYjJjZGZjZTNhYzllMGQ0YjgzNWI2MGQ1Iiwic2Vzc2lvbl91dWlkIjoiNjhmODg3ZGQiLCJpZCI6MTc5NDI4NjMsImVtYWlsIjoibWNwdGVzdDA2MDZAZ21haWwuY29tIiwidXNlcm5hbWUiOiJ6eE51aGlEeXJoIiwidXNlcl9zbHVnIjoienhOdWhpRHlyaCIsImF2YXRhciI6Imh0dHBzOi8vYXNzZXRzLmxlZXRjb2RlLmNvbS91c2Vycy9kZWZhdWx0X2F2YXRhci5qcGciLCJyZWZyZXNoZWRfYXQiOjE3NDk0MzY4MDEsImlwIjoiMTkyLjIxMC4yMDYuMjMxIiwiaWRlbnRpdHkiOiIwZmU2ZmViNTQyODlmNGM2NzAyN2VjMDZjYzIxMzFmOCIsImRldmljZV93aXRoX2lwIjpbImI0OTQ1MGIwYTMwMzVjMDM4ZTBmYTc3MDY4NzQ4NjBhIiwiMTkyLjIxMC4yMDYuMjMxIl19.ifUux-wVKksegSMEvjY2TvLXxIOyshAEO9CE7rV790g",
    github_token = "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",
    
    google_cloud_console_api_key = "AIzaSyD8Q5ZPqCDZIgjOwBc9QtbdFLfGkijBmMU",
    
    google_search_engine_id = "d08f1d4bbe2294372",
    
    huggingface_token = "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",
    
    linkedin_email = "mcptest0606@gmail.com",
    linkedin_password = "MCPtest0606!!",

    # use local deployed ones, or set up your own token to control
    canvas_api_token = "PLEASE_RESET_IN_TASK_SPECIFIC_DIR",
    canvas_domain = "localhost:20001",

    wandb_api_key = "b3abe195bd69c07bdc47469d3956ac8d0c008714",
    
    # tessdata_prefix = os.environ["TESSDATA_PREFIX"],
    amap_key="f789815a157fe45439c674c4a10e615b",
    
    google_sheets_folder_id = "PLEASE_RESET_IN_TASK_SPECIFIC_DIR",
    google_oauth2_credentials_path = "configs/credentials.json",
    google_oauth2_token_path = "configs/credentials.json", # I just put them all together in the same file

    notion_integration_key="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",

    woocommerce_api_key = "PLEASE_RESET_IN_TASK_SPECIFIC_DIR",
    woocommerce_api_secret = "PLEASE_RESET_IN_TASK_SPECIFIC_DIR",
    woocommerce_site_url = "PLEASE_RESET_IN_TASK_SPECIFIC_DIR",

    kubeconfig_path = "PLEASE_RESET_IN_TASK_SPECIFIC_DIR",

    gcp_project_id = "mcp-bench0606",
    gcp_service_account_path = "configs/mcp-bench0606-2b68b5487343.json",

    # default set to null to disable the agent from access anything
    # reset in task specific dir for the names your task needs
    google_cloud_allowed_buckets = "null",
    google_cloud_allowed_bigquery_datasets = "null",
    google_cloud_allowed_log_buckets = "null",
    google_cloud_allowed_instances = "null",

    emails_config_file = "PLEASE_RESET_IN_TASK_SPECIFIC_DIR",
=======
    emails_config_file = os.path.join(os.path.dirname(__file__), "emails_config.json"),
>>>>>>> 07f7260b
)<|MERGE_RESOLUTION|>--- conflicted
+++ resolved
@@ -2,53 +2,5 @@
 import os
 # I am gradually modifying the tokens to the pseudo account in this project
 all_token_key_session = Dict(
-<<<<<<< HEAD
-    # added, use mcp0606 account!
-    leetcode_session = "eyJ0eXAiOiJKV1QiLCJhbGciOiJIUzI1NiJ9.eyJhY2NvdW50X3ZlcmlmaWVkX2VtYWlsIjpudWxsLCJfYXV0aF91c2VyX2lkIjoiMTc5NDI4NjMiLCJfYXV0aF91c2VyX2JhY2tlbmQiOiJhbGxhdXRoLmFjY291bnQuYXV0aF9iYWNrZW5kcy5BdXRoZW50aWNhdGlvbkJhY2tlbmQiLCJfYXV0aF91c2VyX2hhc2giOiI0ZmIzZjdiMmI5YjRhM2FhMGFmZTgxMmQzNjFiOTIyMzk1MTM2M2MzYjJjZGZjZTNhYzllMGQ0YjgzNWI2MGQ1Iiwic2Vzc2lvbl91dWlkIjoiNjhmODg3ZGQiLCJpZCI6MTc5NDI4NjMsImVtYWlsIjoibWNwdGVzdDA2MDZAZ21haWwuY29tIiwidXNlcm5hbWUiOiJ6eE51aGlEeXJoIiwidXNlcl9zbHVnIjoienhOdWhpRHlyaCIsImF2YXRhciI6Imh0dHBzOi8vYXNzZXRzLmxlZXRjb2RlLmNvbS91c2Vycy9kZWZhdWx0X2F2YXRhci5qcGciLCJyZWZyZXNoZWRfYXQiOjE3NDk0MzY4MDEsImlwIjoiMTkyLjIxMC4yMDYuMjMxIiwiaWRlbnRpdHkiOiIwZmU2ZmViNTQyODlmNGM2NzAyN2VjMDZjYzIxMzFmOCIsImRldmljZV93aXRoX2lwIjpbImI0OTQ1MGIwYTMwMzVjMDM4ZTBmYTc3MDY4NzQ4NjBhIiwiMTkyLjIxMC4yMDYuMjMxIl19.ifUux-wVKksegSMEvjY2TvLXxIOyshAEO9CE7rV790g",
-    github_token = "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",
-    
-    google_cloud_console_api_key = "AIzaSyD8Q5ZPqCDZIgjOwBc9QtbdFLfGkijBmMU",
-    
-    google_search_engine_id = "d08f1d4bbe2294372",
-    
-    huggingface_token = "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",
-    
-    linkedin_email = "mcptest0606@gmail.com",
-    linkedin_password = "MCPtest0606!!",
-
-    # use local deployed ones, or set up your own token to control
-    canvas_api_token = "PLEASE_RESET_IN_TASK_SPECIFIC_DIR",
-    canvas_domain = "localhost:20001",
-
-    wandb_api_key = "b3abe195bd69c07bdc47469d3956ac8d0c008714",
-    
-    # tessdata_prefix = os.environ["TESSDATA_PREFIX"],
-    amap_key="f789815a157fe45439c674c4a10e615b",
-    
-    google_sheets_folder_id = "PLEASE_RESET_IN_TASK_SPECIFIC_DIR",
-    google_oauth2_credentials_path = "configs/credentials.json",
-    google_oauth2_token_path = "configs/credentials.json", # I just put them all together in the same file
-
-    notion_integration_key="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",
-
-    woocommerce_api_key = "PLEASE_RESET_IN_TASK_SPECIFIC_DIR",
-    woocommerce_api_secret = "PLEASE_RESET_IN_TASK_SPECIFIC_DIR",
-    woocommerce_site_url = "PLEASE_RESET_IN_TASK_SPECIFIC_DIR",
-
-    kubeconfig_path = "PLEASE_RESET_IN_TASK_SPECIFIC_DIR",
-
-    gcp_project_id = "mcp-bench0606",
-    gcp_service_account_path = "configs/mcp-bench0606-2b68b5487343.json",
-
-    # default set to null to disable the agent from access anything
-    # reset in task specific dir for the names your task needs
-    google_cloud_allowed_buckets = "null",
-    google_cloud_allowed_bigquery_datasets = "null",
-    google_cloud_allowed_log_buckets = "null",
-    google_cloud_allowed_instances = "null",
-
-    emails_config_file = "PLEASE_RESET_IN_TASK_SPECIFIC_DIR",
-=======
     emails_config_file = os.path.join(os.path.dirname(__file__), "emails_config.json"),
->>>>>>> 07f7260b
 )