#!/usr/bin/env python3
"""
WooCommerce Customer Survey Task - Preprocess Setup
设置初始工作环境：创建七天内和七天前的订单数据，以及邮件模板
"""
import os
import sys
import json
import shutil
import time
import imaplib
import email
from argparse import ArgumentParser
from pathlib import Path
from datetime import datetime, timedelta
import random
from typing import Dict

# 添加项目路径
current_dir = Path(__file__).parent
task_dir = current_dir.parent
sys.path.insert(0, str(task_dir))

# 导入 WooCommerce 通用模块
import sys
from pathlib import Path
project_root = Path(__file__).parent.parent.parent.parent
sys.path.insert(0, str(project_root))
from utils.app_specific.woocommerce import (
    setup_customer_survey_environment,
    OrderManager,
    create_customer_survey_orders
)

# 导入 Google Drive helper
from google.oauth2.credentials import Credentials
from googleapiclient.discovery import build
from utils.app_specific.google_form.ops import clear_google_forms

def clear_mailbox() -> Dict:
    """
    清空邮箱 - 删除 Sent 和 Inbox 文件夹中的所有邮件
    
    Returns:
        清理结果字典
    """
    print("📧 开始清空邮箱...")
    
    try:
        # 导入配置
        from token_key_session import all_token_key_session
        
        # 读取邮件配置文件
        try:
            with open(all_token_key_session.emails_config_file, 'r', encoding='utf-8') as f:
                email_config = json.load(f)
            email_address = email_config.get('email', 'admin@mcp.com')
            email_password = email_config.get('password', 'admin_password')
            imap_server = email_config.get('imap_server', 'localhost')
            imap_port = email_config.get('imap_port', 1143)
        except Exception as e:
            print(f"⚠️ 无法读取邮件配置文件，使用默认配置: {e}")
            email_address = 'admin@mcp.com'
            email_password = 'admin_password'
            imap_server = 'localhost'
            imap_port = 1143
        
        # 连接 IMAP 服务器
        mail = imaplib.IMAP4(imap_server, imap_port)
        
        # 登录
        mail.login(email_address, email_password)
        
        # 清空的文件夹列表
        folders_to_clear = ['INBOX', 'Sent']
        clear_results = {}
        
        for folder in folders_to_clear:
            print(f"🗂️ 清理文件夹: {folder}")
            
            try:
                # 选择文件夹
                status, _ = mail.select(folder)
                if status != "OK":
                    print(f"   ⚠️ 无法选择文件夹 {folder}")
                    clear_results[folder] = {
                        "success": False,
                        "error": f"无法选择文件夹 {folder}",
                        "deleted_count": 0
                    }
                    continue
                
                # 搜索所有邮件
                status, messages = mail.search(None, "ALL")
                if status != "OK":
                    print(f"   ⚠️ 无法搜索文件夹 {folder} 中的邮件")
                    clear_results[folder] = {
                        "success": False,
                        "error": f"无法搜索文件夹 {folder}",
                        "deleted_count": 0
                    }
                    continue
                
                email_ids = messages[0].split()
                total_emails = len(email_ids)
                
                if total_emails == 0:
                    print(f"   📭 文件夹 {folder} 已经为空")
                    clear_results[folder] = {
                        "success": True,
                        "deleted_count": 0,
                        "message": "文件夹已为空"
                    }
                    continue
                
                print(f"   📬 发现 {total_emails} 封邮件，开始删除...")
                
                # 标记所有邮件为删除
                deleted_count = 0
                failed_count = 0
                
                for email_id in email_ids:
                    try:
                        # 标记邮件为删除
                        mail.store(email_id, '+FLAGS', '\\Deleted')
                        deleted_count += 1
                    except Exception as e:
                        print(f"   ❌ 删除邮件 {email_id.decode()} 失败: {e}")
                        failed_count += 1
                
                # 执行删除
                mail.expunge()
                
                print(f"   ✅ 文件夹 {folder}: 删除 {deleted_count} 封邮件，失败 {failed_count} 封")
                
                clear_results[folder] = {
                    "success": failed_count == 0,
                    "deleted_count": deleted_count,
                    "failed_count": failed_count,
                    "total_found": total_emails
                }
                
            except Exception as e:
                print(f"   ❌ 清理文件夹 {folder} 时出错: {e}")
                clear_results[folder] = {
                    "success": False,
                    "error": str(e),
                    "deleted_count": 0
                }
        
        # 关闭连接
        mail.logout()
        
        # 计算总结果
        total_deleted = sum(result.get('deleted_count', 0) for result in clear_results.values())
        all_success = all(result.get('success', False) for result in clear_results.values())
        
        final_result = {
            "success": all_success,
            "total_deleted": total_deleted,
            "folders": clear_results,
            "timestamp": datetime.now().isoformat()
        }
        
        print(f"📊 邮箱清理完成:")
        print(f"   总共删除: {total_deleted} 封邮件")
        
        if all_success:
            print("✅ 邮箱清理成功！")
        else:
            print("⚠️ 邮箱清理部分完成，有部分文件夹清理失败")
        
        return final_result
        
    except Exception as e:
        error_result = {
            "success": False,
            "error": str(e),
            "timestamp": datetime.now().isoformat()
        }
        print(f"❌ 邮箱清理过程中出错: {e}")
        return error_result



class WooCommerceOrderManager:
    """WooCommerce 订单管理器 - 使用通用客户端和工具"""

    def __init__(self, site_url: str, consumer_key: str, consumer_secret: str):
        """
        初始化 WooCommerce 订单管理器

        Args:
            site_url: WooCommerce网站URL
            consumer_key: WooCommerce API消费者密钥
            consumer_secret: WooCommerce API消费者密钥
        """
        self.order_manager = OrderManager(site_url, consumer_key, consumer_secret)
        self.created_orders = []
    
    def delete_existing_orders(self):
        """删除现有的所有订单，确保创建订单前有干净的环境"""
        print("🗑️ 删除现有订单...")

        try:
            # 使用通用订单管理器的批量删除功能
            result = self.order_manager.clear_all_orders(confirm=True)

            if result['success']:
                deleted_count = result.get('deleted_count', 0)
                print(f"✅ 成功删除 {deleted_count} 个现有订单")
            else:
                error_msg = result.get('error', '未知错误')
                print(f"❌ 删除订单失败: {error_msg}")

        except Exception as e:
            print(f"❌ 删除订单过程中出错: {e}")
    
    def upload_orders_to_woocommerce(self, orders_data):
        """将订单数据上传到 WooCommerce"""
        print("📤 开始上传订单到 WooCommerce...")

        # 使用通用订单管理器的上传功能
        upload_result = self.order_manager.upload_orders(
            orders_data,
            virtual_product_id=1,
            batch_delay=0.8
        )

        # 保持与原接口的兼容性
        self.created_orders = upload_result.get('created_orders', [])

        successful_orders = upload_result.get('successful_orders', 0)
        failed_orders = upload_result.get('failed_orders', 0)

        return successful_orders, failed_orders


def create_order_data():
    """
    创建20个最近的订单（混合送达状态）：70%已完成，30%处理中
    使用通用订单生成器
    """
    print("📦 生成订单数据...")
<<<<<<< HEAD
=======
    
    # 设置随机种子（基于当前时间，确保每次运行都不同）
    import time
    random.seed(int(time.time()))
    print("  🎲 使用随机种子生成订单数据")
    
    # 客户数据
    customers = [
        {"name": "Nancy Hill", "email": "nancy.hill@mcp.com"},
        {"name": "Cynthia Mendoza", "email": "cynthia.mendoza@mcp.com"},
        {"name": "Eric Jackson", "email": "ejackson@mcp.com"},
        {"name": "Amanda Evans", "email": "aevans@mcp.com"},
        {"name": "Kathleen Jones", "email": "kathleen.jones@mcp.com"},
        {"name": "Henry Howard", "email": "henry_howard51@mcp.com"},
        {"name": "Frances Miller", "email": "frances.miller@mcp.com"},
        {"name": "Jessica Patel", "email": "jessicap@mcp.com"},
        {"name": "Ryan Myers", "email": "rmyers81@mcp.com"},
        {"name": "Zachary Baker", "email": "zachary.baker53@mcp.com"},
        {"name": "Pamela Brooks", "email": "pbrooks@mcp.com"},
        {"name": "Eric Torres", "email": "etorres4@mcp.com"},
        {"name": "Tyler Perez", "email": "tyler_perez28@mcp.com"},
        {"name": "Janet Brown", "email": "brownj@mcp.com"},
        {"name": "Amanda Wilson", "email": "wilsona@mcp.com"},
        {"name": "Dorothy Adams", "email": "dorothya69@mcp.com"},
        {"name": "Aaron Clark", "email": "aaron.clark@mcp.com"},
        {"name": "Deborah Rodriguez", "email": "drodriguez@mcp.com"},
        {"name": "David Lopez", "email": "davidl35@mcp.com"},
        {"name": "Karen White", "email": "karen.white66@mcp.com"},
        {"name": "Alexander Williams", "email": "alexander_williams@mcp.com"},
    ]
    
    # 产品数据
    products = [
        {"name": "Wireless Bluetooth Earphones", "price": 299.00},
        {"name": "Smart Watch", "price": 899.00},
        {"name": "Portable Power Bank", "price": 129.00},
        {"name": "Wireless Charger", "price": 89.00},
        {"name": "Phone Stand", "price": 39.00},
        {"name": "Cable Set", "price": 49.00},
        {"name": "Bluetooth Speaker", "price": 199.00},
        {"name": "Car Charger", "price": 59.00},
        {"name": "Phone Case", "price": 29.00},
        {"name": "Screen Protector", "price": 19.00},
    ]
    
    orders = []
    now = datetime.now()
    
    # 创建7天内的10个订单（混合送达状态）
    print("  创建最近的20个订单（混合送达状态）...")
    for i in range(20):
        customer = customers[i]
        product = random.choice(products)
        
        # 随机订单日期（2-6天前）, 这里设一个2-6天的范围，减少7天和1天的edge case
        order_days_ago = random.randint(2, 6)
        order_date = now - timedelta(days=order_days_ago)
        
        # 混合送达状态：70%已送达，30%处理中/已发货
        if i < 14:  # 前14个已送达（70%）
            status = "completed"
            # 用了1-order_days_ago-1天完成订单
            time_to_complete = random.randint(1,order_days_ago-1)
            # 所以订单完成时间就是订单日期加上用了多少天完成订单
            date_completed = order_date + timedelta(time_to_complete)
        else:  # 后6个未送达（30%）
            status = random.choice(["processing", "on-hold"])
            date_completed = None
        
        order = {
            "order_id": 100 + i,
            "order_number": f"{100 + i}",
            "customer_email": customer["email"],
            "customer_name": customer["name"],
            "status": status,
            "date_created": order_date.strftime('%Y-%m-%dT%H:%M:%S'),
            "date_completed": date_completed.strftime('%Y-%m-%dT%H:%M:%S') if date_completed else None,
            "product_name": product["name"],
            "product_price": product["price"],
            "quantity": random.randint(1, 3),
            "period": "recent_7_days"
        }
        orders.append(order)
    
    # 打乱订单顺序，增加随机性
    print("  🔀 打乱订单顺序...")
    random.shuffle(orders)
    
    # # 创建7天前的10个订单（都是已完成状态）
    # print("  创建7天前的订单（已完成状态）...")
    # for i in range(10):
    #     customer = customers[i + 10]
    #     product = random.choice(products)
        
    #     # 8-20天前的订单
    #     order_days_ago = random.randint(8, 20)
    #     order_date = now - timedelta(days=order_days_ago)
    #     date_completed = order_date + timedelta(days=random.randint(3, 7))
        
    #     order = {
    #         "order_id": 200 + i,
    #         "order_number": f"{200 + i}",
    #         "customer_email": customer["email"],
    #         "customer_name": customer["name"],
    #         "status": "completed",
    #         "date_created": order_date.strftime('%Y-%m-%dT%H:%M:%S'),
    #         "date_completed": date_completed.strftime('%Y-%m-%dT%H:%M:%S'),
    #         "product_name": product["name"],
    #         "product_price": product["price"],
    #         "quantity": random.randint(1, 3),
    #         "period": "before_7_days"
    #     }
    #     orders.append(order)
    
    return orders


def create_email_template():
    """创建邮件模板"""
    print("📧 创建邮件模板...")
    
    email_template = {
        "subject": "感谢您的购买！请分享您的购物体验 - {customer_name}",
        "body_template": """亲爱的 {customer_name}，

感谢您在我们商店购买 {product_name}！

您的订单 #{order_number} 已于 {completion_date} 成功完成。为了不断改善我们的服务质量，我们诚挚邀请您花几分钟时间分享您的购物体验。

请点击以下链接填写简短的反馈问卷：
{survey_link}
>>>>>>> aa2c64e5

    # 使用通用订单生成器
    all_orders, completed_orders = create_customer_survey_orders()

    print(f"Created {len(all_orders)} orders")
    print(f"   - Completed orders: {len(completed_orders)}")
    print(f"   - Other status orders: {len(all_orders) - len(completed_orders)}")

    return all_orders

def setup_task_data():
    """
    设置任务数据文件
    
    Args:
        upload_to_woocommerce: 是否上传订单到 WooCommerce (默认True)
    """
    print("📝 设置任务数据文件...")
    
    # 生成订单数据
    orders = create_order_data()
    
    # 保存完整订单数据到本地 JSON 文件
    with open(current_dir / "completed_orders.json", 'w', encoding='utf-8') as f:
        json.dump(orders, f, ensure_ascii=False, indent=2)
    print(f"✅ Created complete order data: {len(orders)} orders")
    
    # 过滤出已完成的订单并保存到 groundtruth_workspace
    completed_orders = [order for order in orders if order["status"] == "completed"]
    groundtruth_dir = current_dir.parent / "groundtruth_workspace"
    groundtruth_dir.mkdir(exist_ok=True)
    
    expected_orders_file = groundtruth_dir / "expected_orders.json"
    with open(expected_orders_file, 'w', encoding='utf-8') as f:
        json.dump(completed_orders, f, ensure_ascii=False, indent=2)
    print(f"✅ Saved completed orders to groundtruth: {len(completed_orders)} orders")
    
    # 统计
    all_orders = orders
    completed_orders = [o for o in orders if o["status"] == "completed"]
    processing_orders = [o for o in orders if o["status"] == "processing"]
    onhold_orders = [o for o in orders if o["status"] == "on-hold"]
    
    # 详细统计各状态订单数
    status_summary = {}
    for order in orders:
        status = order["status"]
        status_summary[status] = status_summary.get(status, 0) + 1
    
    print(f"   - Total orders: {len(all_orders)}")
    print(f"   - Completed orders: {len(completed_orders)} ({len(completed_orders)/len(all_orders)*100:.0f}%)")
    print(f"   - Processing orders: {len(processing_orders)}")
    print(f"   - Onhold orders: {len(onhold_orders)}")
    
    print(f"\n📈 订单状态详情:")
    for status, count in sorted(status_summary.items()):
        print(f"   {status}: {count}")
    
    # 上传订单到 WooCommerce
    upload_success = False

    try:
        # 导入配置
        from token_key_session import all_token_key_session
        
        # 初始化 WooCommerce 订单管理器
        order_manager = WooCommerceOrderManager(
            all_token_key_session.woocommerce_site_url,
            all_token_key_session.woocommerce_api_key,
            all_token_key_session.woocommerce_api_secret
        )
        
        # 删除现有订单
        order_manager.delete_existing_orders()
        
        # 上传新订单
        successful_count, failed_count = order_manager.upload_orders_to_woocommerce(orders)
        
        if failed_count == 0:
            upload_success = True
            print("✅ All orders successfully uploaded to WooCommerce")
        else:
            print(f"⚠️ Some orders failed to upload (success: {successful_count}, failed: {failed_count})")
            
    except Exception as e:
        print(f"❌ Error uploading orders to WooCommerce: {e}")
        print("💡 Will continue using local JSON file as data source")
        return False
    
    return True


def main():
    """主预处理函数"""
    
    parser = ArgumentParser(description="Preprocess script - Set up the initial environment for the WooCommerce customer survey task")
    parser.add_argument("--agent_workspace", required=False, help="Agent工作空间路径")
    parser.add_argument("--launch_time", required=False, help="Launch time")
    args = parser.parse_args()
    
    print("=" * 60)
    print("WooCommerce customer survey task - Preprocess")
    print("=" * 60)
    
    try:
        # 第一步：清空邮箱（如果启用）
        
        print("\n" + "="*60)
        print("First Step: Clear mailbox")
        print("="*60)
        
        mailbox_result = clear_mailbox()
        
        if not mailbox_result.get('success'):
            print("Mailbox cleanup not fully successful, but continue with subsequent operations...")
            print(f"Mailbox cleanup details: {mailbox_result}")
        
        # 等待一下，确保邮箱操作完成
        print("Wait 2 seconds to ensure mailbox cleanup operation is complete...")
        time.sleep(2)
        
        # 第二步：清空Google Forms（如果启用）
        forms_result = None

        print("\n" + "="*60)
        print("Second Step: Clear Google Forms")
        print("="*60)
        form_name_pattern = "Customer Shopping Experience Feedback Survey"
        forms_result = clear_google_forms(form_name_pattern)
        
        if not forms_result.get('success'):
            print("Google Forms cleanup not fully successful, but continue with subsequent operations...")
            print(f"Google Forms cleanup details: {forms_result}")
        
        # 等待一下，确保Google Forms操作完成
        print("Wait 2 seconds to ensure Google Forms cleanup operation is complete...")
        time.sleep(2)
        
        
        # 第三步：设置任务数据文件
        print("\n" + "="*60)
        print("Third Step: Set task data")
        print("="*60)
        
        success1 = setup_task_data()
        
   
        
        
        if success1:
            print("\n🎉 Preprocessing completed! Task environment is ready")
            if forms_result and forms_result.get('success'):
                deleted_count = forms_result.get('deleted_count', 0)
                found_count = forms_result.get('found_count', 0)
                if form_name_pattern:
                    print(f"Cleared Google Forms matching '{form_name_pattern}' (found {found_count} deleted {deleted_count} )")
                else:
                    print(f"Cleared all Google Forms (found {found_count} deleted {deleted_count} )")
            return True
        else:
            print("\n Preprocessing partially completed, please check the error information")
            return False
        
    except Exception as e:
        print(f"❌ 预处理失败: {e}")
        return False


if __name__ == "__main__":
    main()<|MERGE_RESOLUTION|>--- conflicted
+++ resolved
@@ -242,140 +242,6 @@
     使用通用订单生成器
     """
     print("📦 生成订单数据...")
-<<<<<<< HEAD
-=======
-    
-    # 设置随机种子（基于当前时间，确保每次运行都不同）
-    import time
-    random.seed(int(time.time()))
-    print("  🎲 使用随机种子生成订单数据")
-    
-    # 客户数据
-    customers = [
-        {"name": "Nancy Hill", "email": "nancy.hill@mcp.com"},
-        {"name": "Cynthia Mendoza", "email": "cynthia.mendoza@mcp.com"},
-        {"name": "Eric Jackson", "email": "ejackson@mcp.com"},
-        {"name": "Amanda Evans", "email": "aevans@mcp.com"},
-        {"name": "Kathleen Jones", "email": "kathleen.jones@mcp.com"},
-        {"name": "Henry Howard", "email": "henry_howard51@mcp.com"},
-        {"name": "Frances Miller", "email": "frances.miller@mcp.com"},
-        {"name": "Jessica Patel", "email": "jessicap@mcp.com"},
-        {"name": "Ryan Myers", "email": "rmyers81@mcp.com"},
-        {"name": "Zachary Baker", "email": "zachary.baker53@mcp.com"},
-        {"name": "Pamela Brooks", "email": "pbrooks@mcp.com"},
-        {"name": "Eric Torres", "email": "etorres4@mcp.com"},
-        {"name": "Tyler Perez", "email": "tyler_perez28@mcp.com"},
-        {"name": "Janet Brown", "email": "brownj@mcp.com"},
-        {"name": "Amanda Wilson", "email": "wilsona@mcp.com"},
-        {"name": "Dorothy Adams", "email": "dorothya69@mcp.com"},
-        {"name": "Aaron Clark", "email": "aaron.clark@mcp.com"},
-        {"name": "Deborah Rodriguez", "email": "drodriguez@mcp.com"},
-        {"name": "David Lopez", "email": "davidl35@mcp.com"},
-        {"name": "Karen White", "email": "karen.white66@mcp.com"},
-        {"name": "Alexander Williams", "email": "alexander_williams@mcp.com"},
-    ]
-    
-    # 产品数据
-    products = [
-        {"name": "Wireless Bluetooth Earphones", "price": 299.00},
-        {"name": "Smart Watch", "price": 899.00},
-        {"name": "Portable Power Bank", "price": 129.00},
-        {"name": "Wireless Charger", "price": 89.00},
-        {"name": "Phone Stand", "price": 39.00},
-        {"name": "Cable Set", "price": 49.00},
-        {"name": "Bluetooth Speaker", "price": 199.00},
-        {"name": "Car Charger", "price": 59.00},
-        {"name": "Phone Case", "price": 29.00},
-        {"name": "Screen Protector", "price": 19.00},
-    ]
-    
-    orders = []
-    now = datetime.now()
-    
-    # 创建7天内的10个订单（混合送达状态）
-    print("  创建最近的20个订单（混合送达状态）...")
-    for i in range(20):
-        customer = customers[i]
-        product = random.choice(products)
-        
-        # 随机订单日期（2-6天前）, 这里设一个2-6天的范围，减少7天和1天的edge case
-        order_days_ago = random.randint(2, 6)
-        order_date = now - timedelta(days=order_days_ago)
-        
-        # 混合送达状态：70%已送达，30%处理中/已发货
-        if i < 14:  # 前14个已送达（70%）
-            status = "completed"
-            # 用了1-order_days_ago-1天完成订单
-            time_to_complete = random.randint(1,order_days_ago-1)
-            # 所以订单完成时间就是订单日期加上用了多少天完成订单
-            date_completed = order_date + timedelta(time_to_complete)
-        else:  # 后6个未送达（30%）
-            status = random.choice(["processing", "on-hold"])
-            date_completed = None
-        
-        order = {
-            "order_id": 100 + i,
-            "order_number": f"{100 + i}",
-            "customer_email": customer["email"],
-            "customer_name": customer["name"],
-            "status": status,
-            "date_created": order_date.strftime('%Y-%m-%dT%H:%M:%S'),
-            "date_completed": date_completed.strftime('%Y-%m-%dT%H:%M:%S') if date_completed else None,
-            "product_name": product["name"],
-            "product_price": product["price"],
-            "quantity": random.randint(1, 3),
-            "period": "recent_7_days"
-        }
-        orders.append(order)
-    
-    # 打乱订单顺序，增加随机性
-    print("  🔀 打乱订单顺序...")
-    random.shuffle(orders)
-    
-    # # 创建7天前的10个订单（都是已完成状态）
-    # print("  创建7天前的订单（已完成状态）...")
-    # for i in range(10):
-    #     customer = customers[i + 10]
-    #     product = random.choice(products)
-        
-    #     # 8-20天前的订单
-    #     order_days_ago = random.randint(8, 20)
-    #     order_date = now - timedelta(days=order_days_ago)
-    #     date_completed = order_date + timedelta(days=random.randint(3, 7))
-        
-    #     order = {
-    #         "order_id": 200 + i,
-    #         "order_number": f"{200 + i}",
-    #         "customer_email": customer["email"],
-    #         "customer_name": customer["name"],
-    #         "status": "completed",
-    #         "date_created": order_date.strftime('%Y-%m-%dT%H:%M:%S'),
-    #         "date_completed": date_completed.strftime('%Y-%m-%dT%H:%M:%S'),
-    #         "product_name": product["name"],
-    #         "product_price": product["price"],
-    #         "quantity": random.randint(1, 3),
-    #         "period": "before_7_days"
-    #     }
-    #     orders.append(order)
-    
-    return orders
-
-
-def create_email_template():
-    """创建邮件模板"""
-    print("📧 创建邮件模板...")
-    
-    email_template = {
-        "subject": "感谢您的购买！请分享您的购物体验 - {customer_name}",
-        "body_template": """亲爱的 {customer_name}，
-
-感谢您在我们商店购买 {product_name}！
-
-您的订单 #{order_number} 已于 {completion_date} 成功完成。为了不断改善我们的服务质量，我们诚挚邀请您花几分钟时间分享您的购物体验。
-
-请点击以下链接填写简短的反馈问卷：
-{survey_link}
->>>>>>> aa2c64e5
 
     # 使用通用订单生成器
     all_orders, completed_orders = create_customer_survey_orders()
