{
<<<<<<< HEAD
    "needed_mcp_servers": [
        "google_sheet",
        "filesystem",
        "terminal",
        "playwright_with_chunk",
        "fetch"
    ],
    "needed_local_tools": [
        "claim_done",
        "manage_context",
        "history",
        "web_search",
        "handle_overlong_tool_outputs"
    ],
    "max_turns": 5,
    "meta": {
        "description": "2022年全球GDP数据按地区分析CR5集中度指标任务",
        "category": "economic_analysis",
        "difficulty": "medium"
    }
=======
    "needed_mcp_servers": ["google_sheet", "filesystem", "terminal", "playwright_with_chunk"],
    "needed_local_tools": ["claim_done", "manage_context", "history", "web_search", "handle_overlong_tool_outputs"]
>>>>>>> f6a14c96
}<|MERGE_RESOLUTION|>--- conflicted
+++ resolved
@@ -1,27 +1,4 @@
 {
-<<<<<<< HEAD
-    "needed_mcp_servers": [
-        "google_sheet",
-        "filesystem",
-        "terminal",
-        "playwright_with_chunk",
-        "fetch"
-    ],
-    "needed_local_tools": [
-        "claim_done",
-        "manage_context",
-        "history",
-        "web_search",
-        "handle_overlong_tool_outputs"
-    ],
-    "max_turns": 5,
-    "meta": {
-        "description": "2022年全球GDP数据按地区分析CR5集中度指标任务",
-        "category": "economic_analysis",
-        "difficulty": "medium"
-    }
-=======
-    "needed_mcp_servers": ["google_sheet", "filesystem", "terminal", "playwright_with_chunk"],
-    "needed_local_tools": ["claim_done", "manage_context", "history", "web_search", "handle_overlong_tool_outputs"]
->>>>>>> f6a14c96
+    "needed_mcp_servers": ["google_sheet", "fetch"],
+    "needed_local_tools": ["claim_done", "python_execute", "web_search", "handle_overlong_tool_outputs"]
 }