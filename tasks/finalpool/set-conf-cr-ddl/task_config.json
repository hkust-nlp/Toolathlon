{
<<<<<<< HEAD
    "needed_mcp_servers": ["emails","google_calendar"],
    "needed_local_tools": ["python_execute","claim_done"],
=======
    "needed_mcp_servers": [
        "gmail",
        "google_calendar"
    ],
    "needed_local_tools": [
        "python_execute",
        "claim_done",
        "handle_overlong_tool_outputs"
    ],
>>>>>>> 9724cda9
    "meta": {}
}<|MERGE_RESOLUTION|>--- conflicted
+++ resolved
@@ -1,8 +1,4 @@
 {
-<<<<<<< HEAD
-    "needed_mcp_servers": ["emails","google_calendar"],
-    "needed_local_tools": ["python_execute","claim_done"],
-=======
     "needed_mcp_servers": [
         "gmail",
         "google_calendar"
@@ -12,6 +8,5 @@
         "claim_done",
         "handle_overlong_tool_outputs"
     ],
->>>>>>> 9724cda9
     "meta": {}
 }