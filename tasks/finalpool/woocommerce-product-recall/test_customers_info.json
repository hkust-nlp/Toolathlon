{
  "test_customer_emails": [
<<<<<<< HEAD
    "test_recall_johnsmith_1758026393@test.com",
    "test_recall_lisajohnson_1758026393@test.com",
    "test_recall_michaelbrown_1758026393@test.com",
    "test_recall_sarahdavis_1758026393@test.com",
    "test_recall_davidwilson_1758026393@test.com",
    "test_recall_jessicamiller_1758026393@test.com"
=======
    "test_recall_johnsmith_1758041098@test.com",
    "test_recall_lisajohnson_1758041098@test.com",
    "test_recall_michaelbrown_1758041098@test.com",
    "test_recall_sarahdavis_1758041098@test.com",
    "test_recall_davidwilson_1758041098@test.com",
    "test_recall_jessicamiller_1758041098@test.com"
>>>>>>> aa2c64e5
  ],
  "test_customer_names": [
    "John Smith",
    "Lisa Johnson",
    "Michael Brown",
    "Sarah Davis",
    "David Wilson",
    "Jessica Miller"
  ],
  "total_test_customers": 6,
<<<<<<< HEAD
  "created_at": "2025-09-16T20:40:36.897744"
=======
  "created_at": "2025-09-17T00:45:41.839535"
>>>>>>> aa2c64e5
}<|MERGE_RESOLUTION|>--- conflicted
+++ resolved
@@ -1,20 +1,11 @@
 {
   "test_customer_emails": [
-<<<<<<< HEAD
-    "test_recall_johnsmith_1758026393@test.com",
-    "test_recall_lisajohnson_1758026393@test.com",
-    "test_recall_michaelbrown_1758026393@test.com",
-    "test_recall_sarahdavis_1758026393@test.com",
-    "test_recall_davidwilson_1758026393@test.com",
-    "test_recall_jessicamiller_1758026393@test.com"
-=======
     "test_recall_johnsmith_1758041098@test.com",
     "test_recall_lisajohnson_1758041098@test.com",
     "test_recall_michaelbrown_1758041098@test.com",
     "test_recall_sarahdavis_1758041098@test.com",
     "test_recall_davidwilson_1758041098@test.com",
     "test_recall_jessicamiller_1758041098@test.com"
->>>>>>> aa2c64e5
   ],
   "test_customer_names": [
     "John Smith",
@@ -25,9 +16,5 @@
     "Jessica Miller"
   ],
   "total_test_customers": 6,
-<<<<<<< HEAD
-  "created_at": "2025-09-16T20:40:36.897744"
-=======
   "created_at": "2025-09-17T00:45:41.839535"
->>>>>>> aa2c64e5
 }