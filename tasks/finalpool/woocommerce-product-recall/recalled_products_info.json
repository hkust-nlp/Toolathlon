--- conflicted
+++ resolved
@@ -10,19 +10,10 @@
     "Smartphone Model X1 - Blue Edition"
   ],
   "recalled_product_ids": [
-<<<<<<< HEAD
-    123,
-    124,
-    125
-  ],
-  "total_recalled_products": 3,
-  "created_at": "2025-09-16T20:40:20.957751"
-=======
     284,
     285,
     286
   ],
   "total_recalled_products": 3,
   "created_at": "2025-09-17T00:45:26.012997"
->>>>>>> aa2c64e5
 }