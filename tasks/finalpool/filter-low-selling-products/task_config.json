{
    "needed_mcp_servers": ["woocommerce", "filesystem", "emails"],
    "needed_local_tools": ["claim_done","handle_overlong_tool_outputs","python_execute"],
    "meta": {
<<<<<<< HEAD
        "task_type": "product_filtering",
        "requires_remote_api": true,
        "requires_file_output": true,
        "evaluation_modules": [
            "check_log",
            "check_local",
            "check_remote"
        ]
=======
>>>>>>> c6498d42
    }
}<|MERGE_RESOLUTION|>--- conflicted
+++ resolved
@@ -2,16 +2,5 @@
     "needed_mcp_servers": ["woocommerce", "filesystem", "emails"],
     "needed_local_tools": ["claim_done","handle_overlong_tool_outputs","python_execute"],
     "meta": {
-<<<<<<< HEAD
-        "task_type": "product_filtering",
-        "requires_remote_api": true,
-        "requires_file_output": true,
-        "evaluation_modules": [
-            "check_log",
-            "check_local",
-            "check_remote"
-        ]
-=======
->>>>>>> c6498d42
     }
 }