--- conflicted
+++ resolved
@@ -1,8 +1,4 @@
 {
-<<<<<<< HEAD
-    "needed_mcp_servers": ["filesystem","playwright_with_chunk"],
-    "needed_local_tools": ["history","claim_done", "manage_context", "smart_context_truncate", "search_overlong_tooloutput"],
-=======
     "needed_mcp_servers": [
         "filesystem",
         "playwright_with_chunk"
@@ -12,6 +8,5 @@
         "claim_done",
         "handle_overlong_tool_outputs"
     ],
->>>>>>> 9724cda9
     "meta": {}
 }