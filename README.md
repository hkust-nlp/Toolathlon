<div align="center">

 <p align="center">
    <img src="./assets/toolathlon.svg" alt="Logo" width="500" height="200"/>
</p>

# The Tool Decathlon: Benchmarking Language Agents for <br>Diverse, Realistic, and Long-Horizon Task Execution

[![Website](https://img.shields.io/badge/Website-4285F4?style=for-the-badge&logo=google-chrome&logoColor=white)](https://toolathlon.xyz/)
[![Discord](https://img.shields.io/badge/Join_Our_Discord-5865F2?style=for-the-badge&logo=discord&logoColor=white)](https://discord.gg/8sq8axSR)
[![arXiv](https://img.shields.io/badge/Paper-b31b1b?style=for-the-badge&logo=arxiv&logoColor=white)](https://arxiv.org/abs/xxxx.xxxxx)
[![Hugging Face](https://img.shields.io/badge/Trajectories-FFD21E?style=for-the-badge&logo=huggingface&logoColor=black)](https://huggingface.co/datasets/hkust-nlp/Toolathlon-Trajectories)
[![GitHub](https://img.shields.io/badge/GitHub-181717?style=for-the-badge&logo=github&logoColor=white)](https://github.com/hkust-nlp/Toolathlon)

</div>

## OpenHands-Compatible Branch

### Installation

This branch is primarily intended for evaluating **Toolathlon** using the **OpenHands** scaffold.

You can configure the environment using the same script as in the main branch:

```bash
bash global_preparation/install_env.sh [true|false]  # Use `true` if you have sudo privileges
```

Next, deploy the required applications:

```bash
bash global_preparation/deploy_containers.sh [true|false]  # Set to `true` to configure Dovecot in Poste.io to allow plaintext authentication
```

### Configuration

We assume that you have already completed the configuration steps from the main branch **on the same machine**.

Then, simply copy the following files into the `configs` directory from the main branch:

```
configs/gcp-oauth.keys.json  
configs/gcp-service_account.keys.json  
configs/global_configs.py  
configs/google_credentials.json  
configs/token_key_session.py
```

### Running

To execute a single task, use the same script as in the main branch and set the `task` variable to the task you want to evaluate:

```bash
bash scripts/quick_start/quick_start_run.sh
```

The outputs from the tasks will be stored in:

```
./dumps_quick_start
```

<<<<<<< HEAD
> **Note:** We have not yet extensively tested the OpenHands scaffold across all combinations of tasks and models, so there may still be compatibility issues. Please keep this in mind.
=======
## Contact Information
For help or issues using Toolathlon, you can submit a GitHub issue, send messages in our [discord channel](https://discord.gg/8sq8axSR), or send emails to Junlong Li (lockonlvange@gmail.com) / Junxian He (junxianh@cse.ust.hk).
>>>>>>> d6269024
<|MERGE_RESOLUTION|>--- conflicted
+++ resolved
@@ -60,9 +60,4 @@
 ./dumps_quick_start
 ```
 
-<<<<<<< HEAD
-> **Note:** We have not yet extensively tested the OpenHands scaffold across all combinations of tasks and models, so there may still be compatibility issues. Please keep this in mind.
-=======
-## Contact Information
-For help or issues using Toolathlon, you can submit a GitHub issue, send messages in our [discord channel](https://discord.gg/8sq8axSR), or send emails to Junlong Li (lockonlvange@gmail.com) / Junxian He (junxianh@cse.ust.hk).
->>>>>>> d6269024
+> **Note:** We have not yet extensively tested the OpenHands scaffold across all combinations of tasks and models, so there may still be compatibility issues. Please keep this in mind.