--- conflicted
+++ resolved
@@ -19,9 +19,5 @@
   args:
     - "run"
     - "${local_servers_paths}/yahoo-finance-mcp/server.py"
-<<<<<<< HEAD
-client_session_timeout_seconds: 10
-=======
 client_session_timeout_seconds: 60
->>>>>>> 3acc37bc
 cache_tools_list: true