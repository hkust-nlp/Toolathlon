--- conflicted
+++ resolved
@@ -350,13 +350,7 @@
 echo ""
 echo "Step 3: Executing task command in container..."
 
-<<<<<<< HEAD
 CONTAINER_CMD="uv run python -W ignore main.py --eval_config $eval_config --task_dir $task_dir_arg --max_steps_under_single_turn_mode $maxstep --model_short_name $modelname --provider $provider --debug > /workspace/logs/$RUN_LOG_FILE_NAME 2>&1"
-=======
-# When running commands in the container, these env variables are already present due to -e at startup.
-
-CONTAINER_CMD="uv run main.py --eval_config $eval_config --task_dir $task_dir_arg --max_steps_under_single_turn_mode $maxstep --model_short_name $modelname --provider $provider --debug > /workspace/logs/$RUN_LOG_FILE_NAME 2>&1"
->>>>>>> 4eaf2d95
 
 echo "Executing command in container: $CONTAINER_CMD"
 echo ""
