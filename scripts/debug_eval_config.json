--- conflicted
+++ resolved
@@ -9,11 +9,7 @@
     },
     "agent":{
         "model":{
-<<<<<<< HEAD
-            "short_name": "gpt-4.1-0414",
-=======
             "short_name": "claude-4-sonnet-0514",
->>>>>>> f0b3c2d0
             "provider": "aihubmix"
         },
         "generation":{
