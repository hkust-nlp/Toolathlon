--- conflicted
+++ resolved
@@ -6,16 +6,6 @@
 # multi_turn_mode 开启多轮模式，否则使用单轮模式；单轮模式下，核心任务直接作为第一轮用户输入，此后不再有模拟用户
 
 uv run demo.py \
-<<<<<<< HEAD
---eval_config scripts/debug_eval_config.json \
---task_dir debug/debug-task \
---debug \
---model_short_name claude-4-sonnet-0514 \
---provider aihubmix \
---max_steps_under_single_turn_mode 200 \
---multi_turn_mode \
---manual \
-=======
 --eval_config scripts/model_wise/eval_claude-4-sonnet.json \
 --task_dir finalpool/set-conf-cr-ddl \
 --debug \
@@ -23,5 +13,4 @@
 # --provider aihubmix \
 # --max_steps_under_single_turn_mode 200 \
 # --multi_turn_mode \
-# --manual \
->>>>>>> 717e9384
+# --manual \