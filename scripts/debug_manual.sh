# 参数说明
# eval_config 控制使用的模型，输出保存路径，采样参数等；开发阶段请在scripts/debug_eval_config.json里修改
# task_dir 任务路径，请使用相对于`tasks`的相对路径
# debug 开启debug模式，打印所有信息
# manual 使用真实用户，否则使用模拟用户
# multi_turn_mode 开启多轮模式，否则使用单轮模式；单轮模式下，核心任务直接作为第一轮用户输入，此后不再有模拟用户

uv run demo.py \
--eval_config scripts/model_wise/eval_claude-4-sonnet.json \
<<<<<<< HEAD
--task_dir finalpool/machine-operating \
--debug \
--model_short_name qwen-3-coder \
--provider qwen_official \
=======
--task_dir finalpool/academic-pdf-report \
--debug \
--model_short_name grok-code-fast-1 \
--provider openrouter \
>>>>>>> 24abba63
--max_steps_under_single_turn_mode 200 \
# --multi_turn_mode \
# --manual \<|MERGE_RESOLUTION|>--- conflicted
+++ resolved
@@ -7,17 +7,10 @@
 
 uv run demo.py \
 --eval_config scripts/model_wise/eval_claude-4-sonnet.json \
-<<<<<<< HEAD
---task_dir finalpool/machine-operating \
---debug \
---model_short_name qwen-3-coder \
---provider qwen_official \
-=======
 --task_dir finalpool/academic-pdf-report \
 --debug \
 --model_short_name grok-code-fast-1 \
 --provider openrouter \
->>>>>>> 24abba63
 --max_steps_under_single_turn_mode 200 \
 # --multi_turn_mode \
 # --manual \