--- conflicted
+++ resolved
@@ -24,12 +24,7 @@
 
 DATESTR="09211710"
 
-<<<<<<< HEAD
 for attempt in {1..3}; do
-=======
-for attempt in {2..3}; do
-    echo "Running attempt $attempt ......"
->>>>>>> 17197ec5
     for model_provider in "${MODEL_PROVIDER_LIST[@]}"; do
         # 解析模型名和提供商
         MODEL_SHORT_NAME="${model_provider%%|*}"  # 从左边提取到第一个 | 之前的内容
