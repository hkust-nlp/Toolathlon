--- conflicted
+++ resolved
@@ -20,11 +20,7 @@
     "@modelcontextprotocol/server-sequential-thinking": "^0.6.2",
     "@negokaz/excel-mcp-server": "^0.10.3",
     "@notionhq/notion-mcp-server": "^1.8.1",
-<<<<<<< HEAD
-    "@playwright/mcp": "^0.0.30",
-=======
     "@playwright/mcp": "^0.0.32",
->>>>>>> f0b3c2d0
     "@sinco-lab/mcp-youtube-transcript": "^0.0.8",
     "@sylphlab/pdf-reader-mcp": "^0.3.23",
     "@sylphlab/tools-pdf": "^0.7.1",
