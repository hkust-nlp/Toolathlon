--- conflicted
+++ resolved
@@ -35,11 +35,7 @@
     "mcp-deepwiki": "^0.0.10",
     "mcp-remote": "^0.1.16",
     "mcp-server-code-runner": "^0.1.7",
-<<<<<<< HEAD
-    "mcp-server-kubernetes": "file:../mcp-server-kubernetes/mcp-server-kubernetes-2.8.0.tgz",
-=======
     "mcp-server-kubernetes": "github:lockon-n/mcp-server-kubernetes#21852c9a2efd31c569e4d00a34d482a4fe948abc",
->>>>>>> 80ffea6c
     "shadcn-ui-mcp-server": "^0.1.2",
     "zod": "^3.25.23"
   },
