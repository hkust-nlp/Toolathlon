# check if uv is here, if not, run "curl -LsSf https://astral.sh/uv/install.sh | sh" to install first
if ! command -v uv &> /dev/null; then
    echo "uv could not be found, please install via `curl -LsSf https://astral.sh/uv/install.sh | sh`"
fi

# Node.js and npm installation via NVM (only if not already installed)
echo "Checking Node.js and npm installation..."
if ! command -v node &> /dev/null || ! command -v npm &> /dev/null; then
    echo "Node.js or npm not found. Installing via NVM..."
    
    # Check if NVM is already installed
    if ! command -v nvm &> /dev/null; then
        echo "Installing NVM..."
        curl -o- https://raw.githubusercontent.com/nvm-sh/nvm/v0.39.3/install.sh | bash
        
        # Load NVM
        export NVM_DIR="$HOME/.nvm"
        [ -s "$NVM_DIR/nvm.sh" ] && \. "$NVM_DIR/nvm.sh"
        [ -s "$NVM_DIR/bash_completion" ] && \. "$NVM_DIR/bash_completion"
        
        # Also add to current session
        source ~/.bashrc 2>/dev/null || true
    fi
    
    # Install Node.js LTS version (includes npm)
    echo "Installing Node.js LTS..."
    nvm install --lts
    npm install -g npm@latest
    
    echo "Node.js and npm installed successfully!"
else
    echo "Node.js and npm are already installed."
    node -v
    npm -v
fi

# uv
uv sync

# install playwright
source .venv/bin/activate
export TMPDIR="./tmp" # make a folder for tmp files
mkdir -p $TMPDIR
playwright install chromium
unset TMPDIR
rm -rf $TMPDIR

# npm
rm -rf node_modules
npm install
cd node_modules/@lockon0927/playwright-mcp-with-chunk
npx playwright install chromium
cd ../../..

# Set environment variable for Playwright (ignore host requirements warnings)
export PLAYWRIGHT_SKIP_VALIDATE_HOST_REQUIREMENTS=1
echo "export PLAYWRIGHT_SKIP_VALIDATE_HOST_REQUIREMENTS=1" >> ~/.bashrc

# uvx
uv tool install office-powerpoint-mcp-server@2.0.6
uv tool install office-word-mcp-server@1.1.9
uv tool install git+https://github.com/lockon-n/wandb-mcp-server@83f6d7fe2ad2e6b6278aef4a792f35dd765fd315
uv tool install git+https://github.com/lockon-n/cli-mcp-server@da1dcb5166597c9fbf90ede5fb1f0cd22a71a3b7
uv tool install pdf-tools-mcp@0.1.4
uv tool install git+https://github.com/jkawamoto/mcp-youtube-transcript@28081729905a48bef533d864efbd867a2bfd14cd
uv tool install mcp-google-sheets@0.4.1
uv tool install google-cloud-mcp@1.0.0
uv tool install emails-mcp@0.1.12
uv tool install git+https://github.com/lockon-n/mcp-snowflake-server@75c03ca0b3cee2da831e2bc1b3b7a150e4c2999a
uv tool install git+https://github.com/lockon-n/mcp-scholarly@82a6ca268ae0d2e10664be396e1a0ea7aba23229

# local servers
rm -rf ./local_servers
mkdir -p local_servers

cd ./local_servers
git clone https://github.com/lockon-n/yahoo-finance-mcp
cd yahoo-finance-mcp
git checkout 27445a684dd2c65a6664620c5d057f66c42ea81f
uv sync
cd ../..

cd ./local_servers
git clone https://github.com/lockon-n/youtube-mcp-server
cd youtube-mcp-server
git checkout b202e00e9014bf74b9f5188b623cad16f13c01c4
npm install
npm run build
cd ../..

cd ./local_servers
git clone https://github.com/takashiishida/arxiv-latex-mcp.git
cd arxiv-latex-mcp
git checkout f8bd3b3b6d3d066fe29ba356023a0b3e8215da43
uv sync
cd ../..

cd local_servers
git clone https://github.com/matteoantoci/google-forms-mcp.git
cd google-forms-mcp
git checkout 96f7fa1ff02b8130105ddc6d98796f3b49c1c574
npm install
npm run build
printf "\033[33mfixing npm audit issues...\033[0m\n"
npm audit fix
<<<<<<< HEAD

cd ../..

# Tesseract OCR installation (for users without sudo)
# echo "Setting up Tesseract OCR..."
# USERNAME="${USER}"
# BASE_DIR="/home/${USERNAME}"
# APPIMAGE_URL="https://github.com/AlexanderP/tesseract-appimage/releases/download/v5.5.1/tesseract-5.5.1-x86_64.AppImage"

# if [ ! -f "$BASE_DIR/local/bin/tesseract" ]; then
#     echo "Installing Tesseract 5.5.1..."
    
#     # Create directories
#     mkdir -p "$BASE_DIR/local/bin"
#     mkdir -p "$BASE_DIR/local/share/tessdata"
    
#     # Download AppImage
#     cd "$BASE_DIR/local/bin"
#     if [ ! -f "tesseract-5.5.1-x86_64.AppImage" ]; then
#         wget "$APPIMAGE_URL"
#         chmod +x tesseract-5.5.1-x86_64.AppImage
#     fi
    
#     # Create wrapper script
#     cat > tesseract << EOF
# #!/bin/bash
# exec "$BASE_DIR/local/bin/tesseract-5.5.1-x86_64.AppImage" "\$@"
# EOF
#     chmod +x tesseract
    
#     # Download language data
#     cd "$BASE_DIR/local/share/tessdata"
#     for lang in eng chi_sim; do
#         if [ ! -f "${lang}.traineddata" ]; then
#             echo "Downloading $lang language pack..."
#             wget "https://github.com/tesseract-ocr/tessdata/raw/main/${lang}.traineddata"
#         fi
#     done
    
#     # Add to PATH and set TESSDATA_PREFIX
#     echo "export PATH=\"$BASE_DIR/local/bin:\$PATH\"" >> ~/.bashrc
#     echo "export TESSDATA_PREFIX=\"$BASE_DIR/local/share/tessdata\"" >> ~/.bashrc
    
#     echo "Tesseract installed successfully!"
# else
#     echo "Tesseract already installed."
# fi
=======
cd ../..
>>>>>>> 978ce2a8
<|MERGE_RESOLUTION|>--- conflicted
+++ resolved
@@ -103,54 +103,4 @@
 npm run build
 printf "\033[33mfixing npm audit issues...\033[0m\n"
 npm audit fix
-<<<<<<< HEAD
-
-cd ../..
-
-# Tesseract OCR installation (for users without sudo)
-# echo "Setting up Tesseract OCR..."
-# USERNAME="${USER}"
-# BASE_DIR="/home/${USERNAME}"
-# APPIMAGE_URL="https://github.com/AlexanderP/tesseract-appimage/releases/download/v5.5.1/tesseract-5.5.1-x86_64.AppImage"
-
-# if [ ! -f "$BASE_DIR/local/bin/tesseract" ]; then
-#     echo "Installing Tesseract 5.5.1..."
-    
-#     # Create directories
-#     mkdir -p "$BASE_DIR/local/bin"
-#     mkdir -p "$BASE_DIR/local/share/tessdata"
-    
-#     # Download AppImage
-#     cd "$BASE_DIR/local/bin"
-#     if [ ! -f "tesseract-5.5.1-x86_64.AppImage" ]; then
-#         wget "$APPIMAGE_URL"
-#         chmod +x tesseract-5.5.1-x86_64.AppImage
-#     fi
-    
-#     # Create wrapper script
-#     cat > tesseract << EOF
-# #!/bin/bash
-# exec "$BASE_DIR/local/bin/tesseract-5.5.1-x86_64.AppImage" "\$@"
-# EOF
-#     chmod +x tesseract
-    
-#     # Download language data
-#     cd "$BASE_DIR/local/share/tessdata"
-#     for lang in eng chi_sim; do
-#         if [ ! -f "${lang}.traineddata" ]; then
-#             echo "Downloading $lang language pack..."
-#             wget "https://github.com/tesseract-ocr/tessdata/raw/main/${lang}.traineddata"
-#         fi
-#     done
-    
-#     # Add to PATH and set TESSDATA_PREFIX
-#     echo "export PATH=\"$BASE_DIR/local/bin:\$PATH\"" >> ~/.bashrc
-#     echo "export TESSDATA_PREFIX=\"$BASE_DIR/local/share/tessdata\"" >> ~/.bashrc
-    
-#     echo "Tesseract installed successfully!"
-# else
-#     echo "Tesseract already installed."
-# fi
-=======
-cd ../..
->>>>>>> 978ce2a8
+cd ../..